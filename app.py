from dash import (
    ALL,
    Dash,
    Input,
    Output,
    State,
    dash_table,
    dcc,
    html,
    callback_context,
)
import dash_bootstrap_components as dbc
from constants import UNITS
from pantry_manager import PantryManager


def format_recipe_markdown(recipe):
    """Format a recipe as markdown text."""
    ingredients_list = "\n".join(
        f"- {ing['quantity']} {ing['unit']} {ing['name']}"
        for ing in recipe["ingredients"]
    )

    return f"""# {recipe['name']}

## Preparation Time
{recipe['time_minutes']} minutes

## Ingredients
{ingredients_list}

## Instructions
{recipe['instructions']}

---
*Created: {recipe['created_date']}*
*Last Modified: {recipe['last_modified']}*
"""


# Initialize the Dash app with Bootstrap theme
app = Dash(__name__, external_stylesheets=[dbc.themes.BOOTSTRAP])
pantry = PantryManager()


def create_meal_calendar_layout():
    """Layout for the meal calendar tab."""
    return html.Div(
        [
            dbc.Row(
                [
                    dbc.Col(
                        dcc.DatePickerSingle(
                            id="calendar-date",
                            placeholder="Select date",
                        ),
                        width="auto",
                    ),
                    dbc.Col(
                        dcc.Dropdown(id="calendar-recipe", placeholder="Select recipe"),
                        width=4,
                    ),
                    dbc.Col(
                        dbc.Button("Schedule", id="schedule-meal-btn", color="primary"),
                        width="auto",
                    ),
                ],
                className="mb-3",
            ),
            html.Div(id="calendar-message"),
            dash_table.DataTable(
                id="calendar-table",
                columns=[
                    {"name": "Date", "id": "meal_date"},
                    {"name": "Recipe", "id": "recipe_name"},
                ],
                style_cell={"textAlign": "left"},
                style_header={"backgroundColor": "rgb(230, 230, 230)", "fontWeight": "bold"},
                page_size=10,
            ),
        ]
    )


# Meal Calendar callbacks
@app.callback(
    Output("calendar-recipe", "options"),
    Input("tabs", "active_tab"),
)
def update_calendar_recipe_options(active_tab):
    if active_tab == "meal-calendar":
        recipes = pantry.get_all_recipes()
        return [
            {"label": recipe["name"], "value": recipe["name"]}
            for recipe in recipes
        ]
    return []


@app.callback(
    [
        Output("calendar-message", "children"),
        Output("calendar-date", "date"),
        Output("calendar-recipe", "value"),
    ],
    Input("schedule-meal-btn", "n_clicks"),
    State("calendar-date", "date"),
    State("calendar-recipe", "value"),
    prevent_initial_call=True,
)
def schedule_meal_callback(n_clicks, meal_date, recipe_name):
    if not meal_date or not recipe_name:
        return (
            dbc.Alert("Please select a date and recipe", color="warning"),
            meal_date,
            recipe_name,
        )
    success = pantry.schedule_meal(meal_date, recipe_name)
    if success:
        return (
            dbc.Alert("Meal scheduled", color="success"),
            None,
            None,
        )
    return (
        dbc.Alert("Failed to schedule meal", color="danger"),
        meal_date,
        recipe_name,
    )


@app.callback(
    Output("calendar-table", "data"),
    [Input("tabs", "active_tab"), Input("calendar-message", "children")],
)
def update_calendar_table(active_tab, _msg):
    if active_tab == "meal-calendar":
        return pantry.get_meal_calendar()
    return []


# Layout components
def create_preferences_layout():
    return html.Div(
        [
            dbc.Card(
                [
                    dbc.CardHeader("Food Preferences"),
                    dbc.CardBody(
                        [
                            dbc.Row(
                                [
                                    dbc.Col(
                                        [
                                            dbc.Form(
                                                [
                                                    dbc.Row(
                                                        [
                                                            dbc.Col(
                                                                [
                                                                    dbc.Label(
                                                                        "Category"
                                                                    ),
                                                                    dcc.Dropdown(
                                                                        id="pref-category",
                                                                        options=[
                                                                            {
                                                                                "label": "Dietary Restriction",
                                                                                "value": "dietary",
                                                                            },
                                                                            {
                                                                                "label": "Allergy",
                                                                                "value": "allergy",
                                                                            },
                                                                            {
                                                                                "label": "Dislike",
                                                                                "value": "dislike",
                                                                            },
                                                                        ],
                                                                        placeholder="Select category",
                                                                    ),
                                                                ],
                                                                width=3,
                                                            ),
                                                            dbc.Col(
                                                                [
                                                                    dbc.Label("Item"),
                                                                    dbc.Input(
                                                                        id="pref-item",
                                                                        type="text",
                                                                        placeholder="Enter item (e.g., vegetarian, peanuts)",
                                                                    ),
                                                                ],
                                                                width=3,
                                                            ),
                                                            dbc.Col(
                                                                [
                                                                    dbc.Label("Level"),
                                                                    dcc.Dropdown(
                                                                        id="pref-level",
                                                                        options=[
                                                                            {
                                                                                "label": "Required",
                                                                                "value": "required",
                                                                            },
                                                                            {
                                                                                "label": "Preferred",
                                                                                "value": "preferred",
                                                                            },
                                                                            {
                                                                                "label": "Avoid",
                                                                                "value": "avoid",
                                                                            },
                                                                        ],
                                                                        placeholder="Select level",
                                                                    ),
                                                                ],
                                                                width=3,
                                                            ),
                                                            dbc.Col(
                                                                [
                                                                    dbc.Label("Notes"),
                                                                    dbc.Input(
                                                                        id="pref-notes",
                                                                        type="text",
                                                                        placeholder="Optional notes",
                                                                    ),
                                                                ],
                                                                width=3,
                                                            ),
                                                        ],
                                                        className="mb-3",
                                                    ),
                                                    dbc.Row(
                                                        dbc.Col(
                                                            dbc.Button(
                                                                "Add Preference",
                                                                id="add-preference-btn",
                                                                color="primary",
                                                            ),
                                                            width="auto",
                                                        )
                                                    ),
                                                ]
                                            ),
                                        ]
                                    )
                                ]
                            ),
                            html.Hr(),
                            dbc.Row(
                                [
                                    dbc.Col(
                                        [
                                            html.H4("Current Preferences"),
                                            dash_table.DataTable(
                                                id="preferences-table",
                                                columns=[
                                                    {
                                                        "name": "Category",
                                                        "id": "category",
                                                    },
                                                    {"name": "Item", "id": "item"},
                                                    {"name": "Level", "id": "level"},
                                                    {"name": "Notes", "id": "notes"},
                                                ],
                                                data=[],
                                                style_cell={
                                                    "textAlign": "left",
                                                    "padding": "10px",
                                                },
                                                style_header={
                                                    "backgroundColor": "rgb(230, 230, 230)",
                                                    "fontWeight": "bold",
                                                },
                                                row_deletable=True,
                                            ),
                                        ]
                                    )
                                ]
                            ),
                        ]
                    ),
                ]
            )
        ]
    )


def create_make_recipe_layout():
    return html.Div(
        [
            dbc.Card(
                [
                    dbc.CardHeader("Make Recipe"),
                    dbc.CardBody(
                        [
                            dbc.Row(
                                [
                                    dbc.Col(
                                        [
                                            dbc.Label("Select Recipe"),
                                            dcc.Dropdown(
                                                id="recipe-select",
                                                options=[],
                                                placeholder="Choose a recipe",
                                            ),
                                        ],
                                        width=6,
                                    ),
                                    dbc.Col(
                                        [
                                            html.Br(),
                                            dbc.Button(
                                                "Make Recipe",
                                                id="make-recipe-button",
                                                color="primary",
                                                className="mt-2",
                                            ),
                                        ],
                                        width=3,
                                    ),
                                ]
                            ),
                            html.Div(id="recipe-details", className="mt-4"),
                            html.Div(id="make-recipe-message", className="mt-3"),
                        ]
                    ),
                ],
                className="mb-4",
            ),
        ]
    )


def create_recipe_layout():
    return html.Div(
        [
            # Recipe Details Modal for viewing and making
            dbc.Modal(
                [
                    dbc.ModalHeader(html.H4(id="recipe-modal-title")),
                    dbc.ModalBody(
                        [
                            html.Div(id="recipe-modal-content"),
                            dbc.Row(
                                [
                                    dbc.Col(
                                        [
                                            dbc.Button(
                                                "Make Recipe",
                                                id="make-recipe-button",
                                                color="success",
                                                className="mt-4",
                                            ),
                                        ],
                                        width=4,
                                    ),
                                    dbc.Col(
                                        [
                                            dbc.Button(
                                                "Edit Recipe",
                                                id="edit-recipe-button",
                                                color="primary",
                                                className="mt-4",
                                            ),
                                        ],
                                        width=4,
                                    ),
                                ],
                                className="mt-3",
                            ),
                            html.Div(id="make-recipe-message", className="mt-3"),
                        ]
                    ),
                    dbc.ModalFooter(
                        dbc.Button(
                            "Close", id="recipe-modal-close", className="ms-auto"
                        )
                    ),
                ],
                id="recipe-view-modal",
                size="lg",
            ),
            # Edit Recipe Modal
            dbc.Modal(
                [
                    dbc.ModalHeader("Edit Recipe"),
                    dbc.ModalBody(
                        [
                            dbc.Row(
                                [
                                    dbc.Col(
                                        [
                                            dbc.Label("Preparation Time (minutes)"),
                                            dbc.Input(
                                                id="edit-prep-time",
                                                type="number",
                                                placeholder="Enter preparation time",
                                            ),
                                        ],
                                        width=12,
                                    ),
                                ],
                                className="mb-3",
                            ),
                            dbc.Row(
                                [
                                    dbc.Col(
                                        [
                                            dbc.Label("Instructions"),
                                            dbc.Textarea(
                                                id="edit-instructions",
                                                placeholder="Enter cooking instructions",
                                                style={"height": "150px"},
                                            ),
                                        ]
                                    ),
                                ],
                                className="mb-3",
                            ),
                            html.Div(
                                [
                                    html.H5("Ingredients", className="mb-3"),
                                    html.Div(
                                        id="edit-ingredient-list",
                                        children=[],
                                    ),
                                    dbc.Button(
                                        "Add Ingredient",
                                        id="edit-add-ingredient-row",
                                        color="secondary",
                                        size="sm",
                                        className="mt-2",
                                    ),
                                ],
                                className="mb-3",
                            ),
                        ]
                    ),
                    dbc.ModalFooter(
                        [
                            dbc.Button(
                                "Cancel", id="edit-recipe-close", className="me-2"
                            ),
                            dbc.Button(
                                "Save Changes",
                                id="edit-recipe-save",
                                color="primary",
                            ),
                        ]
                    ),
                ],
                id="edit-recipe-modal",
                size="lg",
            ),
            dbc.Card(
                [
                    dbc.CardHeader("Add New Recipe"),
                    dbc.CardBody(
                        [
                            dbc.Row(
                                [
                                    dbc.Col(
                                        [
                                            dbc.Label("Recipe Name"),
                                            dbc.Input(
                                                id="recipe-name",
                                                type="text",
                                                placeholder="Enter recipe name",
                                            ),
                                        ],
                                        width=6,
                                    ),
                                    dbc.Col(
                                        [
                                            dbc.Label("Preparation Time (minutes)"),
                                            dbc.Input(
                                                id="prep-time",
                                                type="number",
                                                placeholder="Enter preparation time",
                                            ),
                                        ],
                                        width=6,
                                    ),
                                ],
                                className="mb-3",
                            ),
                            dbc.Row(
                                [
                                    dbc.Col(
                                        [
                                            dbc.Label("Instructions"),
                                            dbc.Textarea(
                                                id="instructions",
                                                placeholder="Enter cooking instructions",
                                                style={"height": "150px"},
                                            ),
                                        ]
                                    ),
                                ],
                                className="mb-3",
                            ),
                            html.Div(
                                [
                                    html.H5("Ingredients", className="mb-3"),
                                    html.Div(
                                        id="ingredient-list",
                                        children=[
                                            dbc.Row(
                                                [
                                                    dbc.Col(
                                                        [
                                                            dbc.Input(
                                                                id={
                                                                    "type": "ingredient-name",
                                                                    "index": 0,
                                                                },
                                                                type="text",
                                                                placeholder="Ingredient name",
                                                            ),
                                                        ],
                                                        width=4,
                                                    ),
                                                    dbc.Col(
                                                        [
                                                            dbc.Input(
                                                                id={
                                                                    "type": "ingredient-quantity",
                                                                    "index": 0,
                                                                },
                                                                type="number",
                                                                placeholder="Quantity",
                                                            ),
                                                        ],
                                                        width=3,
                                                    ),
                                                    dbc.Col(
                                                        [
                                                            dcc.Dropdown(
                                                                UNITS,
                                                                UNITS[-1],
                                                                id="ingredient-unit",
                                                            ),
                                                        ],
                                                        width=3,
                                                    ),
                                                ],
                                                className="mb-2",
                                            ),
                                        ],
                                    ),
                                    dbc.Button(
                                        "Add Ingredient",
                                        id="add-ingredient-row",
                                        color="secondary",
                                        size="sm",
                                        className="mt-2",
                                    ),
                                ],
                                className="mb-3",
                            ),
                            dbc.Button(
                                "Save Recipe", id="save-recipe", color="primary"
                            ),
                            html.Div(id="recipe-message", className="mt-3"),
                        ]
                    ),
                ],
                className="mb-4",
            ),
            dbc.Card(
                [
                    dbc.CardHeader("Recipe Management"),
                    dbc.CardBody(
                        [
                            dash_table.DataTable(
                                id="recipes-table",
                                columns=[
                                    {"name": "Recipe Name", "id": "name"},
                                    {"name": "Prep Time", "id": "time_minutes"},
                                    {
                                        "name": "Actions",
                                        "id": "actions",
                                        "presentation": "markdown",
                                    },
                                ],
                                data=[],
                                style_data={
                                    "whiteSpace": "normal",
                                    "height": "auto",
                                },
                                style_cell={
                                    "textAlign": "left",
                                    "padding": "10px",
                                },
                                style_header={
                                    "backgroundColor": "rgb(230, 230, 230)",
                                    "fontWeight": "bold",
                                },
                                markdown_options={"html": True},
                            ),
                            dbc.Button(
                                "Refresh Recipes",
                                id="refresh-recipes",
                                color="secondary",
                                className="mt-3",
                            ),
                        ]
                    ),
                ]
            ),
        ]
    )


def create_pantry_layout():
    return html.Div(
        [
            dbc.Card(
                [
                    dbc.CardHeader("Add Item to Pantry"),
                    dbc.CardBody(
                        [
                            dbc.Row(
                                [
                                    dbc.Col(
                                        [
                                            dbc.Label("Item Name"),
                                            dbc.Input(
                                                id="item-name",
                                                type="text",
                                                placeholder="Enter item name",
                                            ),
                                        ],
                                        width=3,
                                    ),
                                    dbc.Col(
                                        [
                                            dbc.Label("Quantity"),
                                            dbc.Input(
                                                id="quantity",
                                                type="number",
                                                placeholder="Enter quantity",
                                            ),
                                        ],
                                        width=2,
                                    ),
                                    dbc.Col(
                                        [
                                            dbc.Label("Unit"),
                                            dbc.Input(
                                                id="unit",
                                                type="text",
                                                placeholder="e.g., g, kg, ml",
                                            ),
                                        ],
                                        width=2,
                                    ),
                                    dbc.Col(
                                        [
                                            dbc.Label("Notes"),
                                            dbc.Input(
                                                id="notes",
                                                type="text",
                                                placeholder="Optional notes",
                                            ),
                                        ],
                                        width=3,
                                    ),
                                    dbc.Col(
                                        [
                                            html.Br(),
                                            dbc.Button(
                                                "Add Item",
                                                id="add-button",
                                                color="primary",
                                                className="mt-2",
                                            ),
                                        ],
                                        width=2,
                                    ),
                                ]
                            ),
                            html.Div(id="add-message", className="mt-3"),
                        ]
                    ),
                ],
                className="mb-4",
            ),
            # Current Pantry Contents
            dbc.Card(
                [
                    dbc.CardHeader("Current Pantry Contents"),
                    dbc.CardBody(
                        [
                            html.Div(id="pantry-contents"),
                            dbc.Button(
                                "Refresh",
                                id="refresh-button",
                                color="secondary",
                                className="mt-3",
                            ),
                        ]
                    ),
                ],
                className="mb-4",
            ),
            # Transaction History
            dbc.Card(
                [
                    dbc.CardHeader("Transaction History"),
                    dbc.CardBody(
                        [
                            dash_table.DataTable(
                                id="transaction-table",
                                columns=[
                                    {"name": "Date", "id": "transaction_date"},
                                    {"name": "Type", "id": "transaction_type"},
                                    {"name": "Item", "id": "item_name"},
                                    {"name": "Quantity", "id": "quantity"},
                                    {"name": "Unit", "id": "unit"},
                                    {"name": "Notes", "id": "notes"},
                                ],
                                style_table={"overflowX": "auto"},
                                style_cell={
                                    "textAlign": "left",
                                    "padding": "10px",
                                    "whiteSpace": "normal",
                                    "height": "auto",
                                },
                                style_header={
                                    "backgroundColor": "rgb(230, 230, 230)",
                                    "fontWeight": "bold",
                                },
                                page_size=10,
                            )
                        ]
                    ),
                ]
            ),
        ]
    )


# App layout with tabs
app.layout = dbc.Container(
    [
        html.H1("Meal Planner", className="my-4"),
        dbc.Tabs(
            [
                dbc.Tab(
                    create_pantry_layout(), label="Pantry Management", tab_id="pantry"
                ),
                dbc.Tab(create_recipe_layout(), label="Recipes", tab_id="recipes"),
                dbc.Tab(
<<<<<<< HEAD
                    create_make_recipe_layout(),
                    label="Make Recipe",
                    tab_id="make-recipe",
                ),
                dbc.Tab(
                    create_meal_calendar_layout(),
                    label="Meal Calendar",
                    tab_id="meal-calendar",
                ),
                dbc.Tab(
=======
>>>>>>> 84ac0520
                    create_preferences_layout(),
                    label="Preferences",
                    tab_id="preferences",
                ),
            ],
            id="tabs",
            active_tab="pantry",
        ),
    ],
    fluid=True,
)


# Callback to display recipes
@app.callback(
    Output("recipes-table", "data"),
    [Input("refresh-recipes", "n_clicks"), Input("recipe-message", "children")],
)
def update_recipe_list(n_clicks, _):
    recipes = pantry.get_all_recipes()
    if not recipes:
        return []

    table_data = []
    for recipe in recipes:
        table_data.append(
            {
                "name": recipe["name"],
                "time_minutes": f"{recipe['time_minutes']} mins",
                "actions": f"<button id='view-{recipe['name']}' class='btn btn-primary btn-sm'>View</button>",
            }
        )

    return table_data


# Recipe edit and ingredient management callbacks


# Combined callback for ingredient lists and edit modal
@app.callback(
    [
        Output("edit-recipe-modal", "is_open"),
        Output("edit-prep-time", "value"),
        Output("edit-instructions", "value"),
        Output("ingredient-list", "children"),
        Output("edit-ingredient-list", "children"),
    ],
    [
        Input({"type": "edit-recipe-button", "recipe": ALL}, "n_clicks"),
        Input("edit-recipe-close", "n_clicks"),
        Input("edit-recipe-save", "n_clicks"),
        Input("add-ingredient-row", "n_clicks"),
        Input("edit-add-ingredient-row", "n_clicks"),
    ],
    [
        State({"type": "edit-recipe-button", "recipe": ALL}, "id"),
        State("ingredient-list", "children"),
        State("edit-ingredient-list", "children"),
    ],
    prevent_initial_call=True,
)
def handle_ingredient_lists_and_edit(
    edit_clicks,
    close_clicks,
    save_clicks,
    new_ing_clicks,
    edit_ing_clicks,
    button_ids,
    new_rows,
    edit_rows,
):
    ctx = callback_context
    if not ctx.triggered:
        return False, None, None, new_rows, edit_rows

    trigger_id = ctx.triggered[0]["prop_id"]

    # Handle edit recipe button clicks
    if ".n_clicks" not in trigger_id:  # It's an edit recipe button
        clicked_idx = next(
            (i for i, clicks in enumerate(edit_clicks) if clicks is not None),
            None,
        )
        if clicked_idx is not None:
            recipe_name = button_ids[clicked_idx]["recipe"]
            recipe = pantry.get_recipe(recipe_name)

            if recipe:
                # Create ingredient rows for edit form
                ingredient_rows = []
                for i, ing in enumerate(recipe["ingredients"]):
                    row = dbc.Row(
                        [
                            dbc.Col(
                                [
                                    dbc.Input(
                                        id={"type": "edit-ingredient-name", "index": i},
                                        type="text",
                                        value=ing["name"],
                                        placeholder="Ingredient name",
                                    ),
                                ],
                                width=4,
                            ),
                            dbc.Col(
                                [
                                    dbc.Input(
                                        id={
                                            "type": "edit-ingredient-quantity",
                                            "index": i,
                                        },
                                        type="number",
                                        value=ing["quantity"],
                                        placeholder="Quantity",
                                    ),
                                ],
                                width=3,
                            ),
                            dbc.Col(
                                [
                                    dbc.Input(
                                        id={"type": "edit-ingredient-unit", "index": i},
                                        type="text",
                                        value=ing["unit"],
                                        placeholder="Unit",
                                    ),
                                ],
                                width=3,
                            ),
                        ],
                        className="mb-2",
                    )
                    ingredient_rows.append(row)
                return (
                    True,
                    recipe["time_minutes"],
                    recipe["instructions"],
                    new_rows,
                    ingredient_rows,
                )

    # Handle modal close or save
    if trigger_id in ["edit-recipe-close.n_clicks", "edit-recipe-save.n_clicks"]:
        return False, None, None, new_rows, edit_rows

    # Handle add ingredient row clicks
    if trigger_id == "add-ingredient-row.n_clicks":
        if new_ing_clicks is None:
            return False, None, None, new_rows, edit_rows

        new_index = len(new_rows)
        new_row = dbc.Row(
            [
                dbc.Col(
                    [
                        dbc.Input(
                            id={"type": "ingredient-name", "index": new_index},
                            type="text",
                            placeholder="Ingredient name",
                        ),
                    ],
                    width=4,
                ),
                dbc.Col(
                    [
                        dbc.Input(
                            id={"type": "ingredient-quantity", "index": new_index},
                            type="number",
                            placeholder="Quantity",
                        ),
                    ],
                    width=3,
                ),
                dbc.Col(
                    [
                        dbc.Input(
                            id={"type": "ingredient-unit", "index": new_index},
                            type="text",
                            placeholder="Unit",
                        ),
                    ],
                    width=3,
                ),
            ],
            className="mb-2",
        )
        return (
            False,
            None,
            None,
            new_rows + [new_row] if new_rows else [new_row],
            edit_rows,
        )

    if trigger_id == "edit-add-ingredient-row.n_clicks":
        if edit_ing_clicks is None:
            return False, None, None, new_rows, edit_rows

        new_index = len(edit_rows)
        new_row = dbc.Row(
            [
                dbc.Col(
                    [
                        dbc.Input(
                            id={"type": "edit-ingredient-name", "index": new_index},
                            type="text",
                            placeholder="Ingredient name",
                        ),
                    ],
                    width=4,
                ),
                dbc.Col(
                    [
                        dbc.Input(
                            id={"type": "edit-ingredient-quantity", "index": new_index},
                            type="number",
                            placeholder="Quantity",
                        ),
                    ],
                    width=3,
                ),
                dbc.Col(
                    [
                        dbc.Input(
                            id={"type": "edit-ingredient-unit", "index": new_index},
                            type="text",
                            placeholder="Unit",
                        ),
                    ],
                    width=3,
                ),
            ],
            className="mb-2",
        )
        return (
            False,
            None,
            None,
            new_rows,
            edit_rows + [new_row] if edit_rows else [new_row],
        )

    return False, None, None, new_rows, edit_rows


# Handle recipe save (both new and edit)
@app.callback(
    Output("recipe-message", "children"),
    [Input("save-recipe", "n_clicks"), Input("edit-recipe-save", "n_clicks")],
    [
        # States for new recipe
        State("recipe-name", "value"),
        State("prep-time", "value"),
        State("instructions", "value"),
        State({"type": "ingredient-name", "index": ALL}, "value"),
        State({"type": "ingredient-quantity", "index": ALL}, "value"),
        State({"type": "ingredient-unit", "index": ALL}, "value"),
        # States for edit recipe
        State({"type": "edit-recipe-button", "recipe": ALL}, "id"),
        State("edit-prep-time", "value"),
        State("edit-instructions", "value"),
        State({"type": "edit-ingredient-name", "index": ALL}, "value"),
        State({"type": "edit-ingredient-quantity", "index": ALL}, "value"),
        State({"type": "edit-ingredient-unit", "index": ALL}, "value"),
    ],
    prevent_initial_call=True,
)
def save_recipe(
    new_clicks,
    edit_clicks,
    # New recipe states
    recipe_name,
    prep_time,
    instructions,
    ingredient_names,
    ingredient_quantities,
    ingredient_units,
    # Edit recipe states
    button_ids,
    edit_prep_time,
    edit_instructions,
    edit_ingredient_names,
    edit_ingredient_quantities,
    edit_ingredient_units,
):
    ctx = callback_context
    if not ctx.triggered:
        return ""

    trigger_id = ctx.triggered[0]["prop_id"].split(".")[0]

    if trigger_id == "save-recipe":
        if not recipe_name or not prep_time or not instructions:
            return "Please fill in all required fields"

        ingredients = []
        for name, qty, unit in zip(
            ingredient_names, ingredient_quantities, ingredient_units
        ):
            if name and qty and unit:
                ingredients.append({"name": name, "quantity": float(qty), "unit": unit})

        try:
            pantry.add_recipe(recipe_name, int(prep_time), instructions, ingredients)
            return "Recipe saved successfully!"
        except Exception as e:
            return f"Error saving recipe: {str(e)}"

    elif trigger_id == "edit-recipe-save":
        if not edit_prep_time or not edit_instructions:
            return "Please fill in all required fields"

        ingredients = []
        for name, qty, unit in zip(
            edit_ingredient_names, edit_ingredient_quantities, edit_ingredient_units
        ):
            if name and qty and unit:
                ingredients.append({"name": name, "quantity": float(qty), "unit": unit})

        clicked_idx = next(
            (i for i, clicks in enumerate(edit_clicks) if clicks is not None), None
        )
        if clicked_idx is not None:
            recipe_name = button_ids[clicked_idx]["recipe"]
            try:
                pantry.update_recipe(
                    recipe_name, int(edit_prep_time), edit_instructions, ingredients
                )
                return "Recipe updated successfully!"
            except Exception as e:
                return f"Error updating recipe: {str(e)}"

    return ""


# Callback for recipe view modal
@app.callback(
    [
        Output("recipe-view-modal", "is_open"),
        Output("recipe-modal-title", "children"),
        Output("recipe-modal-content", "children"),
    ],
    [Input("recipes-table", "active_cell"), Input("recipe-modal-close", "n_clicks")],
    [State("recipes-table", "data")],
)
def toggle_recipe_modal(active_cell, close_clicks, table_data):
    ctx = callback_context
    if not ctx.triggered:
        return False, "", None

    trigger_id = ctx.triggered[0]["prop_id"].split(".")[0]

    if trigger_id == "recipe-modal-close":
        return False, "", None

    if active_cell is not None:
        recipe_name = table_data[active_cell["row"]]["name"]
        recipe = pantry.get_recipe(recipe_name)
        if recipe:
            return True, recipe["name"], dcc.Markdown(format_recipe_markdown(recipe))

    return False, "", None


# Callback for recipe actions (making, closing modal)
@app.callback(
    Output("make-recipe-message", "children"),
    [
        Input("make-recipe-button", "n_clicks"),
        Input("recipe-modal-close", "n_clicks"),
        Input("edit-recipe-button", "n_clicks"),
    ],
    [
        State("recipe-modal-title", "children"),
    ],
    prevent_initial_call=True,
)
def handle_recipe_actions(make_clicks, close_clicks, edit_clicks, recipe_name):
    ctx = callback_context
    if not ctx.triggered:
        return None

    trigger_id = ctx.triggered[0]["prop_id"].split(".")[0]

    if trigger_id == "recipe-modal-close":
        return None

    if trigger_id == "make-recipe-button" and make_clicks:
        try:
            result = pantry.make_recipe(recipe_name)
            return dbc.Alert(f"Successfully made recipe: {result}", color="success")
        except Exception as e:
            return dbc.Alert(f"Error making recipe: {str(e)}", color="danger")

    return None


# Preferences page callbacks
@app.callback(
    [
        Output("preferences-table", "data"),
        Output("pref-category", "value"),
        Output("pref-item", "value"),
        Output("pref-level", "value"),
        Output("pref-notes", "value"),
    ],
    [
        Input("add-preference-btn", "n_clicks"),
        Input("preferences-table", "data_previous"),
        Input("tabs", "active_tab"),
    ],
    [
        State("pref-category", "value"),
        State("pref-item", "value"),
        State("pref-level", "value"),
        State("pref-notes", "value"),
        State("preferences-table", "data"),
    ],
    prevent_initial_call=True,
)
def manage_preferences(
    n_clicks, previous_data, active_tab, category, item, level, notes, current_data
):
    """Handle adding and removing preferences."""
    ctx = callback_context
    trigger = ctx.triggered[0]["prop_id"].split(".")[0]

    if not current_data:
        current_data = []

    if trigger == "tabs" and active_tab == "preferences":
        return pantry.get_preferences(), None, "", None, ""

    if trigger == "add-preference-btn" and all([category, item, level]):
        # Add new preference
        success = pantry.add_preference(category, item, level, notes)
        if success:
            # Clear input fields and refresh table
            return (
                pantry.get_preferences(),
                None,  # Clear category
                "",  # Clear item
                None,  # Clear level
                "",  # Clear notes
            )
    elif trigger == "preferences-table":
        # Handle row deletion
        if previous_data and len(previous_data) > len(current_data):
            # Find the deleted row
            deleted_row = next(row for row in previous_data if row not in current_data)
            pantry.delete_preference(deleted_row["id"])
        return current_data + [None] * 4  # Keep current table data and clear inputs

    # On first load or if no action taken
    return pantry.get_preferences(), None, "", None, ""


# Recipe execution is now handled in the handle_recipe_actions callback


# Pantry management callbacks
@app.callback(
    [
        Output("add-message", "children"),
        Output("item-name", "value"),
        Output("quantity", "value"),
        Output("unit", "value"),
        Output("notes", "value"),
    ],
    [Input("add-button", "n_clicks")],
    [
        State("item-name", "value"),
        State("quantity", "value"),
        State("unit", "value"),
        State("notes", "value"),
    ],
    prevent_initial_call=True,
)
def add_item(n_clicks, item_name, quantity, unit, notes):
    if not all([item_name, quantity, unit]):
        return (
            dbc.Alert("Please fill in all required fields", color="warning"),
            None,
            None,
            None,
            None,
        )

    try:
        quantity = float(quantity)
        if pantry.add_item(item_name, quantity, unit, notes):
            return (
                dbc.Alert(
                    f"Successfully added {quantity} {unit} of {item_name}",
                    color="success",
                ),
                None,
                None,
                None,
                None,
            )
        else:
            return (
                dbc.Alert("Failed to add item", color="danger"),
                None,
                None,
                None,
                None,
            )
    except ValueError:
        return (
            dbc.Alert("Invalid quantity value", color="danger"),
            None,
            None,
            None,
            None,
        )


@app.callback(
    Output("pantry-contents", "children"),
    [Input("refresh-button", "n_clicks"), Input("add-message", "children")],
)
def update_pantry_contents(_n_clicks, _add_message):
    contents = pantry.get_pantry_contents()
    if not contents:
        return html.P("No items in pantry")

    rows = []
    for item_name, units in contents.items():
        for unit, quantity in units.items():
            rows.append({"Item": item_name, "Quantity": quantity, "Unit": unit})

    return dash_table.DataTable(
        data=rows,
        columns=[{"name": col, "id": col} for col in ["Item", "Quantity", "Unit"]],
        style_cell={"textAlign": "left"},
        style_header={"backgroundColor": "rgb(230, 230, 230)", "fontWeight": "bold"},
    )


@app.callback(
    Output("transaction-table", "data"),
    [Input("refresh-button", "n_clicks"), Input("add-message", "children")],
)
def update_transaction_history(_n_clicks, _add_message):
    return pantry.get_transaction_history()


if __name__ == "__main__":
    app.run(debug=True)<|MERGE_RESOLUTION|>--- conflicted
+++ resolved
@@ -754,7 +754,6 @@
                 ),
                 dbc.Tab(create_recipe_layout(), label="Recipes", tab_id="recipes"),
                 dbc.Tab(
-<<<<<<< HEAD
                     create_make_recipe_layout(),
                     label="Make Recipe",
                     tab_id="make-recipe",
@@ -765,8 +764,6 @@
                     tab_id="meal-calendar",
                 ),
                 dbc.Tab(
-=======
->>>>>>> 84ac0520
                     create_preferences_layout(),
                     label="Preferences",
                     tab_id="preferences",
